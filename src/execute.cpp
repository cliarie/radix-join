--- conflicted
+++ resolved
@@ -3,18 +3,11 @@
 #include <memory>
 #include <plan.h>
 #include <table.h>
-<<<<<<< HEAD
-#include <vector>
-#include <algorithm>
-=======
 #include <bloom_filter.h>
 #include <column_iterator.h>
 #include <simple_columnar_table.h>
 #include <variant>
->>>>>>> 60f4f136
 #include <ranges>
-#include <variant>
-#include <omp.h>
 
 namespace Contest {
 
@@ -24,274 +17,6 @@
 
 SimpleColumnarTableView execute_impl(const Plan& plan, WorkContext* context, size_t node_idx);
 
-<<<<<<< HEAD
-template<typename KeyType>
-struct HashUtil {
-    static size_t hash(KeyType key) {
-        if constexpr (std::is_same_v<KeyType,int32_t> ||
-                      std::is_same_v<KeyType,int64_t>) {
-            uint64_t k = static_cast<uint64_t>(key);
-            k ^= k >> 33;
-            k *= 0xff51afd7ed558ccdULL;
-            k ^= k >> 33;
-            k *= 0xc4ceb9fe1a85ec53ULL;
-            k ^= k >> 33;
-            return static_cast<size_t>(k);
-        } else if constexpr (std::is_same_v<KeyType,double>) {
-            union { double d; uint64_t i; } conv;
-            conv.d = key;
-            return hash(conv.i);
-        } else /* string */ {
-            size_t h = 14695981039346656037ULL;
-            for (char c : key) {
-                h ^= static_cast<size_t>(c);
-                h *= 1099511628211ULL;
-            }
-            return h;
-        }
-    }
-};
-
-template<typename KeyType>
-ExecuteResult hash_join_omp(const Plan &plan,
-                            const JoinNode &join,
-                            const std::vector<std::tuple<size_t,DataType>> &outs) {
-  // 1) materialize both sides
-  auto left  = execute_impl(plan, join.left);
-  auto right = execute_impl(plan, join.right);
-  if (left.empty() || right.empty()) return {};
-
-  bool build_left  = join.build_left;
-  auto &build_rows = build_left ? left  : right;
-  auto &probe_rows = build_left ? right : left;
-  size_t build_col = build_left ? join.left_attr : join.right_attr;
-  size_t probe_col = build_left ? join.right_attr: join.left_attr;
-  size_t left_w    = left[0].size();
-
-  size_t B = build_rows.size(), P = probe_rows.size();
-
-  // 2) extract join keys & mark non‐null
-  std::vector<KeyType> build_keys(B);
-  std::vector<char>    build_valid(B, 0);
-  for (size_t i = 0; i < B; ++i) {
-    std::visit([&](auto const &v){
-      using T = std::decay_t<decltype(v)>;
-      if constexpr(std::is_same_v<T,KeyType>) {
-        build_keys[i] = v;
-        build_valid[i] = 1;
-      }
-    }, build_rows[i][build_col]);
-  }
-  std::vector<KeyType> probe_keys(P);
-  std::vector<char>    probe_valid(P, 0);
-  for (size_t i = 0; i < P; ++i) {
-    std::visit([&](auto const &v){
-      using T = std::decay_t<decltype(v)>;
-      if constexpr(std::is_same_v<T,KeyType>) {
-        probe_keys[i] = v;
-        probe_valid[i] = 1;
-      }
-    }, probe_rows[i][probe_col]);
-  }
-
-  // 3) pick #buckets so each bucket ≲ L2
-  constexpr size_t BYTES_PER_ENTRY = sizeof(KeyType) + sizeof(uint32_t);
-  size_t approx = (B * BYTES_PER_ENTRY + SPC__LEVEL2_CACHE_SIZE - 1)
-                  / SPC__LEVEL2_CACHE_SIZE;
-  approx = std::clamp<size_t>(approx, 1, 128);
-  size_t num_buckets = 1;
-  while (num_buckets < approx) num_buckets <<= 1;
-  size_t bucket_mask = num_buckets - 1;
-
-  // parallel histogram
-  // std::vector<uint32_t> build_hist(num_buckets,0), probe_hist(num_buckets,0);
-  // int nt = omp_get_max_threads();
-  // std::vector<std::vector<uint32_t>> local_bh(nt, std::vector<uint32_t>(num_buckets));
-  // std::vector<std::vector<uint32_t>> local_ph(nt, std::vector<uint32_t>(num_buckets));
-  //
-  // #pragma omp parallel
-  // {
-  //   int tid = omp_get_thread_num();
-  //   #pragma omp for schedule(static)
-  //   for (size_t i = 0; i < B; ++i) if (build_valid[i]) {
-  //     auto h = HashUtil<KeyType>::hash(build_keys[i]) & bucket_mask;
-  //     local_bh[tid][h]++;
-  //   }
-  //   #pragma omp for schedule(static)
-  //   for (size_t i = 0; i < P; ++i) if (probe_valid[i]) {
-  //     auto h = HashUtil<KeyType>::hash(probe_keys[i]) & bucket_mask;
-  //     local_ph[tid][h]++;
-  //   }
-  // }
-  // // now reduce into the global histograms (serial – very cheap: nt·num_buckets ints)
-  // std::fill(build_hist.begin(), build_hist.end(), 0);
-  // std::fill(probe_hist.begin(), probe_hist.end(), 0);
-  // for (int t = 0; t < nt; ++t) {
-  //   for (size_t b = 0; b < num_buckets; ++b) {
-  //     build_hist[b] += local_bh[t][b];
-  //     probe_hist[b] += local_ph[t][b];
-  //   }
-  // }
-
-  std::vector<uint32_t> build_hist(num_buckets,0), probe_hist(num_buckets,0);
-  for (size_t i = 0; i < B; ++i) if (build_valid[i]) {
-    auto h = HashUtil<KeyType>::hash(build_keys[i]) & bucket_mask;
-    build_hist[h]++;
-  }
-  for (size_t i = 0; i < P; ++i) if (probe_valid[i]) {
-    auto h = HashUtil<KeyType>::hash(probe_keys[i]) & bucket_mask;
-    probe_hist[h]++;
-  }
-
-  // parallel scatter
-  // compute per-thread starting offsets
-
-  // std::vector<uint32_t> build_off(num_buckets+1), probe_off(num_buckets+1);
-  // build_off[0] = probe_off[0] = 0;
-  // for (size_t b = 0; b < num_buckets; ++b) {
-  //   build_off[b+1] = build_off[b] + build_hist[b];
-  //   probe_off[b+1] = probe_off[b] + probe_hist[b];
-  // }
-  // std::vector<uint32_t> build_buf(B), probe_buf(P);
-  // std::vector<std::vector<uint32_t>> boff(nt, std::vector<uint32_t>(num_buckets));
-  // std::vector<std::vector<uint32_t>> poff(nt, std::vector<uint32_t>(num_buckets));
-  // for (size_t b = 0, sumB = 0, sumP = 0; b < num_buckets; ++b) {
-  //   uint32_t cB = build_hist[b], cP = probe_hist[b];
-  //   for (int t = 0; t < nt; ++t) {
-  //     boff[t][b] = sumB + (build_hist[b] * t)/nt;
-  //     poff[t][b] = sumP + (probe_hist[b] * t)/nt;
-  //   }
-  //   sumB += cB; sumP += cP;
-  // }
-  // #pragma omp parallel
-  // {
-  //   int tid = omp_get_thread_num();
-  //   uint32_t idx_start = (B*tid)/nt, idx_end = (B*(tid+1))/nt;
-  //   for (uint32_t i = idx_start; i < idx_end; ++i) if (build_valid[i]) {
-  //     auto h = HashUtil<KeyType>::hash(build_keys[i]) & bucket_mask;
-  //     build_buf[ boff[tid][h]++ ] = i;
-  //   }
-  //   idx_start = (P*tid)/nt; idx_end = (P*(tid+1))/nt;
-  //   for (uint32_t i = idx_start; i < idx_end; ++i) if (probe_valid[i]) {
-  //     auto h = HashUtil<KeyType>::hash(probe_keys[i]) & bucket_mask;
-  //     probe_buf[ poff[tid][h]++ ] = i;
-  //   }
-  // }
-
-  std::vector<uint32_t> build_off(num_buckets+1), probe_off(num_buckets+1);
-  build_off[0] = probe_off[0] = 0;
-  for (size_t b = 0; b < num_buckets; ++b) {
-    build_off[b+1] = build_off[b] + build_hist[b];
-    probe_off[b+1] = probe_off[b] + probe_hist[b];
-  }
-  std::vector<uint32_t> build_buf(B), probe_buf(P);
-  auto bo = build_off, po = probe_off;
-  for (uint32_t i = 0; i < B; ++i) if (build_valid[i]) {
-    auto h = HashUtil<KeyType>::hash(build_keys[i]) & bucket_mask;
-    build_buf[bo[h]++] = i;
-  }
-  for (uint32_t i = 0; i < P; ++i) if (probe_valid[i]) {
-    auto h = HashUtil<KeyType>::hash(probe_keys[i]) & bucket_mask;
-    probe_buf[po[h]++] = i;
-  }
-
-  // 5) per-bucket join in parallel
-  int nthreads = omp_get_max_threads();
-  std::vector<ExecuteResult> thread_out(nthreads);
-
-  #pragma omp parallel
-  {
-    int tid = omp_get_thread_num();
-    auto &local = thread_out[tid];
-
-    #pragma omp for schedule(dynamic,1)
-    for (size_t b = 0; b < num_buckets; ++b) {
-      uint32_t bs = build_off[b], be = build_off[b+1];
-      uint32_t ps = probe_off[b], pe = probe_off[b+1];
-      size_t cnt = be - bs;
-      if (cnt == 0 || ps == pe) continue;
-
-      // micro–hash table with per-slot vectors
-      size_t cap = 1;
-      while (cap < cnt*2) cap <<= 1;
-      std::vector<KeyType> slot_key(cap);
-      std::vector<std::vector<uint32_t>> slot_idxs(cap);
-      std::vector<char> slot_used(cap,0);
-      size_t mask = cap - 1;
-
-      // build phase
-      for (uint32_t idx = bs; idx < be; ++idx) {
-        uint32_t row = build_buf[idx];
-        auto key = build_keys[row];
-        size_t h = HashUtil<KeyType>::hash(key) & mask;
-        while (slot_used[h] && slot_key[h] != key) {
-          h = (h + 1) & mask;
-        }
-        if (!slot_used[h]) {
-          slot_used[h] = 1;
-          slot_key[h]  = key;
-        }
-        slot_idxs[h].push_back(row);
-      }
-
-      // probe phase
-      for (uint32_t idx = ps; idx < pe; ++idx) {
-        uint32_t prow = probe_buf[idx];
-        auto pkey = probe_keys[prow];
-        size_t h = HashUtil<KeyType>::hash(pkey) & mask;
-        while (slot_used[h]) {
-          if (slot_key[h] == pkey) {
-            for (auto bi : slot_idxs[h]) {
-              size_t L = build_left ? bi : prow;
-              size_t R = build_left ? prow : bi;
-              auto &lrow = left[L], &rrow = right[R];
-              std::vector<Data> out;
-              out.reserve(outs.size());
-              for (auto [ci,dt] : outs) {
-                if (ci < left_w)      out.push_back(lrow[ci]);
-                else                  out.push_back(rrow[ci - left_w]);
-              }
-              local.emplace_back(std::move(out));
-            }
-            break;
-          }
-          h = (h + 1) & mask;
-        }
-      }
-    }
-  }
-
-  // 6) merge
-  ExecuteResult result;
-  size_t total = 0;
-  for (auto &v : thread_out) total += v.size();
-  result.reserve(total);
-  for (auto &v : thread_out)
-    for (auto &row : v)
-      result.emplace_back(std::move(row));
-
-  return result;
-}
-// ---------------------------------------------------------
-// The new execute_hash_join using one-pass private partition
-// ---------------------------------------------------------
-ExecuteResult execute_hash_join(
-    const Plan &plan,
-    const JoinNode &join,
-    const std::vector<std::tuple<size_t,DataType>> &outs)
-{
-    DataType t = join.build_left
-    ? std::get<1>(plan.nodes[join.left].output_attrs[join.left_attr])
-    : std::get<1>(plan.nodes[join.right].output_attrs[join.right_attr]);
-
-  switch (t) {
-    case DataType::INT32:   return hash_join_omp<int32_t>(plan,join,outs);
-    case DataType::INT64:   return hash_join_omp<int64_t>(plan,join,outs);
-    case DataType::FP64:    return hash_join_omp<double>(plan,join,outs);
-    case DataType::VARCHAR: return hash_join_omp<std::string>(plan,join,outs);
-    default:                throw std::runtime_error("Unsupported join type");
-  }
-=======
 struct JoinAlgorithm {
     bool                                             build_left;
     SimpleColumnarTableView&                         left;
@@ -461,7 +186,6 @@
     }
 
     return std::make_shared<SimpleColumnarTable>(std::move(join_algorithm.results));
->>>>>>> 60f4f136
 }
 
 SimpleColumnarTableView execute_scan(const Plan& plan,
@@ -560,4 +284,4 @@
     delete static_cast<WorkContext*>(context);
 }
 
-} // namespace Contest+} // namespace Contest
